--- conflicted
+++ resolved
@@ -1,11 +1,7 @@
 local version = setmetatable({
   major = 0,
   minor = 9,
-<<<<<<< HEAD
-  patch = 8,
-=======
   patch = 9,
->>>>>>> 27059d4f
   pre_release = nil
 }, {
   __tostring = function(t)
