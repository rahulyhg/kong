-- Copyright (C) Kong Inc.
local BasePlugin = require "kong.plugins.base_plugin"
local aws_v4 = require "kong.plugins.aws-lambda.v4"
local http = require "resty.http"
local cjson = require "cjson.safe"
local meta = require "kong.meta"
local constants = require "kong.constants"


local VIA_HEADER = constants.HEADERS.VIA
local VIA_HEADER_VALUE = meta._NAME .. "/" .. meta._VERSION


local tostring             = tostring
local tonumber             = tonumber
local type                 = type
local fmt                  = string.format
local ngx_encode_base64    = ngx.encode_base64


local raw_content_types = {
  ["text/plain"] = true,
  ["text/html"] = true,
  ["application/xml"] = true,
  ["text/xml"] = true,
  ["application/soap+xml"] = true,
}


local AWS_PORT = 443


--[[
  Response format should be
  {
      "statusCode": httpStatusCode,
      "headers": { "headerName": "headerValue", ... },
      "body": "..."
  }
--]]
local function validate_custom_response(response)
  if type(response.statusCode) ~= "number" then
    return nil, "statusCode must be a number"
  end

  if response.headers ~= nil and type(response.headers) ~= "table" then
    return nil, "headers must be a table"
  end

  if response.body ~= nil and type(response.body) ~= "string" then
    return nil, "body must be a string"
  end

  return true
end


local function extract_proxy_response(content)
  local serialized_content, err = cjson.decode(content)
  if not serialized_content then
    return nil, err
  end

  local ok, err = validate_custom_response(serialized_content)
  if not ok then
    return nil, err
  end

  local headers = serialized_content.headers or {}
  local body = serialized_content.body or ""
  headers["Content-Length"] = #body

  return {
    status_code = tonumber(serialized_content.statusCode),
    body = body,
    headers = headers,
  }
end


local AWSLambdaHandler = BasePlugin:extend()


function AWSLambdaHandler:new()
  AWSLambdaHandler.super.new(self, "aws-lambda")
end


function AWSLambdaHandler:access(conf)
  AWSLambdaHandler.super.access(self)

<<<<<<< HEAD
  local upstream_body = kong.table.new(0, 6)
=======
  local upstream_body = new_tab(0, 6)
  local var = ngx.var
>>>>>>> 76e769f3

  if conf.forward_request_body or conf.forward_request_headers
    or conf.forward_request_method or conf.forward_request_uri
  then
    -- new behavior to forward request method, body, uri and their args
<<<<<<< HEAD
=======

>>>>>>> 76e769f3
    if conf.forward_request_method then
      upstream_body.request_method = kong.request.get_method()
    end

    if conf.forward_request_headers then
      upstream_body.request_headers = kong.request.get_headers()
    end

    if conf.forward_request_uri then
      local path = kong.request.get_path()
      local query = kong.request.get_raw_query()
      if query ~= "" then
        upstream_body.request_uri = path .. "?" .. query
      else
        upstream_body.request_uri = path
      end
      upstream_body.request_uri_args = kong.request.get_query()
    end

    if conf.forward_request_body then
      local content_type = kong.request.get_header("content-type")
      local body_raw = kong.request.get_raw_body()
      local body_args, err = kong.request.get_body()
      if err and err:match("content type") then
        body_args = {}
        if not raw_content_types[content_type] then
          -- don't know what this body MIME type is, base64 it just in case
          body_raw = ngx_encode_base64(body_raw)
          upstream_body.request_body_base64 = true
        end
      end

      upstream_body.request_body      = body_raw
      upstream_body.request_body_args = body_args
    end

  else
    -- backwards compatible upstream body for configurations not specifying
    -- `forward_request_*` values
    local body_args = kong.request.get_body()
    upstream_body = kong.table.merge(kong.request.get_query(), body_args)
  end

  local upstream_body_json, err = cjson.encode(upstream_body)
  if not upstream_body_json then
    kong.log.err("could not JSON encode upstream body",
                 " to forward request values: ", err)
  end

  local host = fmt("lambda.%s.amazonaws.com", conf.aws_region)
  local path = fmt("/2015-03-31/functions/%s/invocations",
                            conf.function_name)
  local port = conf.port or AWS_PORT

  local opts = {
    region = conf.aws_region,
    service = "lambda",
    method = "POST",
    headers = {
      ["X-Amz-Target"] = "invoke",
      ["X-Amz-Invocation-Type"] = conf.invocation_type,
      ["X-Amz-Log-Type"] = conf.log_type,
      ["Content-Type"] = "application/x-amz-json-1.1",
      ["Content-Length"] = upstream_body_json and tostring(#upstream_body_json),
    },
    body = upstream_body_json,
    path = path,
    host = host,
    port = port,
    access_key = conf.aws_key,
    secret_key = conf.aws_secret,
    query = conf.qualifier and "Qualifier=" .. conf.qualifier
  }

  local request, err = aws_v4(opts)
  if err then
    kong.log.err(err)
    return kong.response.exit(500, { message = "An unexpected error occurred" })
  end

  -- Trigger request
  local client = http.new()
  client:set_timeout(conf.timeout)
  client:connect(host, port)
  local ok, err = client:ssl_handshake()
  if not ok then
    kong.log.err(err)
    return kong.response.exit(500, { message = "An unexpected error occurred" })
  end

  local res, err = client:request {
    method = "POST",
    path = request.url,
    body = request.body,
    headers = request.headers
  }
  if not res then
    kong.log.err(err)
    return kong.response.exit(500, { message = "An unexpected error occurred" })
  end

  local content = res:read_body()
  local headers = res.headers

  if var.http2 then
    headers["Connection"] = nil
    headers["Keep-Alive"] = nil
    headers["Proxy-Connection"] = nil
    headers["Upgrade"] = nil
    headers["Transfer-Encoding"] = nil
  end

  local ok, err = client:set_keepalive(conf.keepalive)
  if not ok then
    kong.log.err(err)
    return kong.response.exit(500, { message = "An unexpected error occurred" })
  end

  local status

  if conf.is_proxy_integration then
    local proxy_response, err = extract_proxy_response(content)
    if not proxy_response then
      kong.log.err(err)
      return kong.response.exit(502, { message = "Bad Gateway",
                                       error = "could not JSON decode Lambda " ..
                                               "function response: " .. err })
    end

    status = proxy_response.status_code
    headers = kong.table.merge(headers, proxy_response.headers)
    content = proxy_response.body
  end

  if not status then
    if conf.unhandled_status
      and headers["X-Amz-Function-Error"] == "Unhandled"
    then
      status = conf.unhandled_status

    else
      status = res.status
    end
  end

  if kong.configuration.enabled_headers[VIA_HEADER] then
    headers[VIA_HEADER] = VIA_HEADER_VALUE
  end

  return kong.response.exit(status, content, headers)
end


AWSLambdaHandler.PRIORITY = 750
AWSLambdaHandler.VERSION = "0.1.1"


return AWSLambdaHandler<|MERGE_RESOLUTION|>--- conflicted
+++ resolved
@@ -89,21 +89,13 @@
 function AWSLambdaHandler:access(conf)
   AWSLambdaHandler.super.access(self)
 
-<<<<<<< HEAD
   local upstream_body = kong.table.new(0, 6)
-=======
-  local upstream_body = new_tab(0, 6)
   local var = ngx.var
->>>>>>> 76e769f3
 
   if conf.forward_request_body or conf.forward_request_headers
     or conf.forward_request_method or conf.forward_request_uri
   then
     -- new behavior to forward request method, body, uri and their args
-<<<<<<< HEAD
-=======
-
->>>>>>> 76e769f3
     if conf.forward_request_method then
       upstream_body.request_method = kong.request.get_method()
     end
