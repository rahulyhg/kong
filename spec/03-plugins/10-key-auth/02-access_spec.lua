local helpers = require "spec.helpers"
local cjson = require "cjson"
local meta = require "kong.meta"
local utils = require "kong.tools.utils"

describe("Plugin: key-auth (access)", function()
  local client
  setup(function()
    local anonymous_user = assert(helpers.dao.consumers:insert {
      username = "no-body"
    })
    
    local api1 = assert(helpers.dao.apis:insert {
      name = "api-1",
      hosts = { "key-auth1.com" },
      upstream_url = "http://mockbin.com"
    })
    assert(helpers.dao.plugins:insert {
      name = "key-auth",
      api_id = api1.id
    })

    local api2 = assert(helpers.dao.apis:insert {
      name = "api-2",
      hosts = { "key-auth2.com" },
      upstream_url = "http://mockbin.com"
    })
    assert(helpers.dao.plugins:insert {
      name = "key-auth",
      api_id = api2.id,
      config = {
        hide_credentials = true
      }
    })

    local consumer1 = assert(helpers.dao.consumers:insert {
      username = "bob"
    })
    assert(helpers.dao.keyauth_credentials:insert {
      key = "kong",
      consumer_id = consumer1.id
    })

    local api3 = assert(helpers.dao.apis:insert {
      name = "api-3",
      hosts = { "key-auth3.com" },
      upstream_url = "http://mockbin.com"
    })
    assert(helpers.dao.plugins:insert {
      name = "key-auth",
      api_id = api3.id,
      config = {
        anonymous = anonymous_user.id
      }
    })

    local api4 = assert(helpers.dao.apis:insert {
      name = "api-4",
      hosts = { "key-auth4.com" },
      upstream_url = "http://mockbin.com"
    })
    assert(helpers.dao.plugins:insert {
      name = "key-auth",
      api_id = api4.id,
      config = {
        anonymous = utils.uuid()  -- unknown consumer
      }
    })

    local api5 = assert(helpers.dao.apis:insert {
      name = "api-5",
      hosts = { "key-auth5.com" },
      upstream_url = "http://mockbin.com"
    })
    assert(helpers.dao.plugins:insert {
      name = "key-auth",
      api_id = api5.id,
      config = {
        key_in_body = true,
      }
    })

    local api6 = assert(helpers.dao.apis:insert {
      name = "api-6",
      hosts = { "key-auth6.com" },
      upstream_url = "http://mockbin.com"
    })
    assert(helpers.dao.plugins:insert {
      name = "key-auth",
      api_id = api6.id,
      config = {
        key_in_body = true,
        hide_credentials = true,
      }
    })

    assert(helpers.start_kong())
    client = helpers.proxy_client()
  end)
  teardown(function()
    if client then client:close() end
    helpers.stop_kong()
  end)

  describe("Unauthorized", function()
    it("returns Unauthorized on missing credentials", function()
      local res = assert(client:send {
        method = "GET",
        path = "/status/200",
        headers = {
          ["Host"] = "key-auth1.com"
        }
      })
      local body = assert.res_status(401, res)
      local json = cjson.decode(body)
      assert.same({ message = "No API key found in request" }, json)
    end)
    it("returns WWW-Authenticate header on missing credentials", function()
      local res = assert(client:send {
        method = "GET",
        path = "/status/200",
        headers = {
          ["Host"] = "key-auth1.com"
        }
      })
      res:read_body()
      assert.equal('Key realm="'..meta._NAME..'"', res.headers["WWW-Authenticate"])
    end)
  end)

  describe("key in querystring", function()
    it("authenticates valid credentials", function()
      local res = assert(client:send {
        method = "GET",
        path = "/request?apikey=kong",
        headers = {
          ["Host"] = "key-auth1.com",
        }
      })
      assert.res_status(200, res)
    end)
    it("returns 403 Forbidden on invalid key", function()
      local res = assert(client:send {
        method = "GET",
        path = "/status/200?apikey=123",
        headers = {
          ["Host"] = "key-auth1.com"
        }
      })
      local body = assert.res_status(403, res)
      local json = cjson.decode(body)
      assert.same({ message = "Invalid authentication credentials" }, json)
    end)
    it("handles duplicated key in querystring", function()
      local res = assert(client:send {
        method = "GET",
        path = "/status/200?apikey=kong&apikey=kong",
        headers = {
          ["Host"] = "key-auth1.com"
        }
      })
      local body = assert.res_status(401, res)
      local json = cjson.decode(body)
      assert.same({ message = "Duplicate API key found" }, json)
    end)
  end)

  describe("key in request body", function()
<<<<<<< HEAD
    it("authenticates valid credentials", function()
      local res = assert(client:send {
        path = "/request",
        headers = {
          ["Host"] = "key-auth5.com",
          ["Content-Type"] = "application/www-form-urlencoded",
        },
        body = {
          apikey = "kong",
        }
      })
      assert.res_status(200, res)
    end)
    it("returns 403 Forbidden on invalid key", function()
      local res = assert(client:send {
        path = "/status/200",
        headers = {
          ["Host"] = "key-auth5.com",
          ["Content-Type"] = "application/www-form-urlencoded",
        },
        body = {
          apikey = "123",
        }
      })
      local body = assert.res_status(403, res)
      local json = cjson.decode(body)
      assert.same({ message = "Invalid authentication credentials" }, json)
    end)
    it("handles duplicated key", function()
      local res = assert(client:send {
        path = "/status/200",
        headers = {
          ["Host"] = "key-auth5.com",
          ["Content-Type"] = "application/www-form-urlencoded",
        },
        body = {
          apikey = { "kong", "kong" },
        },
      })
      local body = assert.res_status(401, res)
      local json = cjson.decode(body)
      assert.same({ message = "Duplicate API key found" }, json)
    end)
    it("only handles application/www-form-urlencoded bodies", function()
      local res = assert(client:send {
        path = "/status/200",
        headers = {
          ["Host"] = "key-auth5.com",
          ["Content-Type"] = "application/json",
        },
        body = {
          apikey = { "kong", "kong" },
        },
      })
      local body = assert.res_status(401, res)
      local json = cjson.decode(body)
      assert.same({ message = "No API key found in headers or querystring" }, json)
    end)
=======
    for _, type in pairs({ "application/www-form-urlencoded", "application/json", "multipart/form-data" }) do
      describe(type, function()
        it("authenticates valid credentials", function()
          local res = assert(client:send {
            path = "/request",
            headers = {
              ["Host"] = "key-auth5.com",
              ["Content-Type"] = type,
            },
            body = {
              apikey = "kong",
            }
          })
          assert.res_status(200, res)
        end)
        it("returns 403 Forbidden on invalid key", function()
          local res = assert(client:send {
            path = "/status/200",
            headers = {
              ["Host"] = "key-auth5.com",
              ["Content-Type"] = type,
            },
            body = {
              apikey = "123",
            }
          })
          local body = assert.res_status(403, res)
          local json = cjson.decode(body)
          assert.same({ message = "Invalid authentication credentials" }, json)
        end)

        -- lua-multipart doesn't currently handle duplicates in the same method
        -- that json/form-urlencoded handlers do
        local test = type == "multipart/form-data" and pending or it
        test("handles duplicated key", function()
          local res = assert(client:send {
            path = "/status/200",
            headers = {
              ["Host"] = "key-auth5.com",
              ["Content-Type"] = type,
            },
            body = {
              apikey = { "kong", "kong" },
            },
          })
          local body = assert.res_status(401, res)
          local json = cjson.decode(body)
          assert.same({ message = "Duplicate API key found" }, json)
        end)
      end)
    end
>>>>>>> 37f3d1b3
  end)

  describe("key in headers", function()
    it("authenticates valid credentials", function()
      local res = assert(client:send {
        method = "GET",
        path = "/request",
        headers = {
          ["Host"] = "key-auth1.com",
          ["apikey"] = "kong"
        }
      })
      assert.res_status(200, res)
    end)
    it("returns 403 Forbidden on invalid key", function()
      local res = assert(client:send {
        method = "GET",
        path = "/status/200",
        headers = {
          ["Host"] = "key-auth1.com",
          ["apikey"] = "123"
        }
      })
      local body = assert.res_status(403, res)
      local json = cjson.decode(body)
      assert.same({ message = "Invalid authentication credentials" }, json)
    end)
  end)

  describe("Consumer headers", function()
    it("sends Consumer headers to upstream", function()
      local res = assert(client:send {
        method = "GET",
        path = "/request?apikey=kong",
        headers = {
          ["Host"] = "key-auth1.com",
        }
      })
      local body = assert.res_status(200, res)
      local json = cjson.decode(body)
      assert.is_string(json.headers["x-consumer-id"])
      assert.equal("bob", json.headers["x-consumer-username"])
      assert.is_nil(json.headers["x-anonymous-consumer"])
    end)
  end)

  describe("config.hide_credentials", function()

    local harness = {
      queryString = {
        {
          headers = { Host = "key-auth1.com" },
          path = "/request?apikey=kong",
          method = "GET",
        },
        {
          headers = { Host = "key-auth2.com" },
          path = "/request?apikey=kong",
          method = "GET",
        }
      },
      headers = {
        {
          headers = { Host = "key-auth1.com", ["apikey"] = "kong" },
          path = "/request",
          method = "GET",
        },
        {
          headers = { Host = "key-auth2.com", ["apikey"] = "kong" },
          path = "/request",
          method = "GET",
        }
      },
      postData = {
        {
          headers = { ["Host"] = "key-auth5.com", ["Content-Type"] = "application/www-form-urlencoded" },
          body = { apikey = "kong" },
          method = "POST",
          path = "/request",
        },
        {
          headers = { ["Host"] = "key-auth6.com", ["Content-Type"] = "application/www-form-urlencoded" },
          body = { apikey = "kong" },
          method = "POST",
          path = "/request",
        }
      }
    }

    for type, _ in pairs(harness) do
      describe(type, function()
        it("false sends key to upstream", function()
          local res = assert(client:send(harness[type][1]))
          local body = assert.res_status(200, res)
          local json = cjson.decode(body)

          -- small workaround for how mockbin sends body data
          local field
          if type == "postData" then
            local t = json[type].text:sub(8)
            field = { apikey = t ~= "" and t or nil }

          else
            field = json[type]
          end

          assert.equal("kong", field.apikey)
        end)
        it("true doesn't send key to upstream", function()
          local res = assert(client:send(harness[type][2]))
          local body = assert.res_status(200, res)
          local json = cjson.decode(body)

          local field
          if type == "postData" then
            local t = json[type].text:sub(8)
            field = { apikey = t ~= "" and t or nil }

          else
            field = json[type]
          end

          assert.is_nil(field.apikey)
        end)
      end)
    end
  end)

  describe("config.anonymous", function()
    it("works with right credentials and anonymous", function()
      local res = assert(client:send {
        method = "GET",
        path = "/request?apikey=kong",
        headers = {
          ["Host"] = "key-auth3.com",
        }
      })
      local body = cjson.decode(assert.res_status(200, res))
      assert.equal('bob', body.headers["x-consumer-username"])
      assert.is_nil(body.headers["x-anonymous-consumer"])
    end)
    it("works with wrong credentials and anonymous", function()
      local res = assert(client:send {
        method = "GET",
        path = "/request",
        headers = {
          ["Host"] = "key-auth3.com"
        }
      })
      local body = cjson.decode(assert.res_status(200, res))
      assert.equal('true', body.headers["x-anonymous-consumer"])
      assert.equal('no-body', body.headers["x-consumer-username"])
    end)
    it("errors when anonymous user doesn't exist", function()
      local res = assert(client:send {
        method = "GET",
        path = "/request",
        headers = {
          ["Host"] = "key-auth4.com"
        }
      })
      assert.response(res).has.status(500)
    end)
  end)
end)


describe("Plugin: key-auth (access)", function()

  local client, user1, user2, anonymous

  setup(function()
    local api1 = assert(helpers.dao.apis:insert {
      name = "api-1",
      hosts = { "logical-and.com" },
      upstream_url = "http://mockbin.org/request"
    })
    assert(helpers.dao.plugins:insert {
      name = "basic-auth",
      api_id = api1.id
    })
    assert(helpers.dao.plugins:insert {
      name = "key-auth",
      api_id = api1.id
    })

    anonymous = assert(helpers.dao.consumers:insert {
      username = "Anonymous"
    })
    user1 = assert(helpers.dao.consumers:insert {
      username = "Mickey"
    })
    user2 = assert(helpers.dao.consumers:insert {
      username = "Aladdin"
    })

    local api2 = assert(helpers.dao.apis:insert {
      name = "api-2",
      hosts = { "logical-or.com" },
      upstream_url = "http://mockbin.org/request"
    })
    assert(helpers.dao.plugins:insert {
      name = "basic-auth",
      api_id = api2.id,
      config = {
        anonymous = anonymous.id
      }
    })
    assert(helpers.dao.plugins:insert {
      name = "key-auth",
      api_id = api2.id,
      config = {
        anonymous = anonymous.id
      }
    })

    assert(helpers.dao.keyauth_credentials:insert {
      key = "Mouse",
      consumer_id = user1.id
    })
    assert(helpers.dao.basicauth_credentials:insert {
      username = "Aladdin",
      password = "OpenSesame",
      consumer_id = user2.id
    })

    assert(helpers.start_kong())
    client = helpers.proxy_client()
  end)


  teardown(function()
    if client then client:close() end
    helpers.stop_kong()
  end)

  describe("multiple auth without anonymous, logical AND", function()

    it("passes with all credentials provided", function()
      local res = assert(client:send {
        method = "GET",
        path = "/request",
        headers = {
          ["Host"] = "logical-and.com",
          ["apikey"] = "Mouse",
          ["Authorization"] = "Basic QWxhZGRpbjpPcGVuU2VzYW1l",
        }
      })
      assert.response(res).has.status(200)
      assert.request(res).has.no.header("x-anonymous-consumer")
      local id = assert.request(res).has.header("x-consumer-id")
      assert.not_equal(id, anonymous.id)
      assert(id == user1.id or id == user2.id)
    end)

    it("fails 401, with only the first credential provided", function()
      local res = assert(client:send {
        method = "GET",
        path = "/request",
        headers = {
          ["Host"] = "logical-and.com",
          ["apikey"] = "Mouse",
        }
      })
      assert.response(res).has.status(401)
    end)

    it("fails 401, with only the second credential provided", function()
      local res = assert(client:send {
        method = "GET",
        path = "/request",
        headers = {
          ["Host"] = "logical-and.com",
          ["Authorization"] = "Basic QWxhZGRpbjpPcGVuU2VzYW1l",
        }
      })
      assert.response(res).has.status(401)
    end)

    it("fails 401, with no credential provided", function()
      local res = assert(client:send {
        method = "GET",
        path = "/request",
        headers = {
          ["Host"] = "logical-and.com",
        }
      })
      assert.response(res).has.status(401)
    end)

  end)

  describe("multiple auth with anonymous, logical OR", function()

    it("passes with all credentials provided", function()
      local res = assert(client:send {
        method = "GET",
        path = "/request",
        headers = {
          ["Host"] = "logical-or.com",
          ["apikey"] = "Mouse",
          ["Authorization"] = "Basic QWxhZGRpbjpPcGVuU2VzYW1l",
        }
      })
      assert.response(res).has.status(200)
      assert.request(res).has.no.header("x-anonymous-consumer")
      local id = assert.request(res).has.header("x-consumer-id")
      assert.not_equal(id, anonymous.id)
      assert(id == user1.id or id == user2.id)
    end)

    it("passes with only the first credential provided", function()
      local res = assert(client:send {
        method = "GET",
        path = "/request",
        headers = {
          ["Host"] = "logical-or.com",
          ["apikey"] = "Mouse",
        }
      })
      assert.response(res).has.status(200)
      assert.request(res).has.no.header("x-anonymous-consumer")
      local id = assert.request(res).has.header("x-consumer-id")
      assert.not_equal(id, anonymous.id)
      assert.equal(user1.id, id)
    end)

    it("passes with only the second credential provided", function()
      local res = assert(client:send {
        method = "GET",
        path = "/request",
        headers = {
          ["Host"] = "logical-or.com",
          ["Authorization"] = "Basic QWxhZGRpbjpPcGVuU2VzYW1l",
        }
      })
      assert.response(res).has.status(200)
      assert.request(res).has.no.header("x-anonymous-consumer")
      local id = assert.request(res).has.header("x-consumer-id")
      assert.not_equal(id, anonymous.id)
      assert.equal(user2.id, id)
    end)

    it("passes with no credential provided", function()
      local res = assert(client:send {
        method = "GET",
        path = "/request",
        headers = {
          ["Host"] = "logical-or.com",
        }
      })
      assert.response(res).has.status(200)
      assert.request(res).has.header("x-anonymous-consumer")
      local id = assert.request(res).has.header("x-consumer-id")
      assert.equal(id, anonymous.id)
    end)

  end)

end)<|MERGE_RESOLUTION|>--- conflicted
+++ resolved
@@ -166,66 +166,6 @@
   end)
 
   describe("key in request body", function()
-<<<<<<< HEAD
-    it("authenticates valid credentials", function()
-      local res = assert(client:send {
-        path = "/request",
-        headers = {
-          ["Host"] = "key-auth5.com",
-          ["Content-Type"] = "application/www-form-urlencoded",
-        },
-        body = {
-          apikey = "kong",
-        }
-      })
-      assert.res_status(200, res)
-    end)
-    it("returns 403 Forbidden on invalid key", function()
-      local res = assert(client:send {
-        path = "/status/200",
-        headers = {
-          ["Host"] = "key-auth5.com",
-          ["Content-Type"] = "application/www-form-urlencoded",
-        },
-        body = {
-          apikey = "123",
-        }
-      })
-      local body = assert.res_status(403, res)
-      local json = cjson.decode(body)
-      assert.same({ message = "Invalid authentication credentials" }, json)
-    end)
-    it("handles duplicated key", function()
-      local res = assert(client:send {
-        path = "/status/200",
-        headers = {
-          ["Host"] = "key-auth5.com",
-          ["Content-Type"] = "application/www-form-urlencoded",
-        },
-        body = {
-          apikey = { "kong", "kong" },
-        },
-      })
-      local body = assert.res_status(401, res)
-      local json = cjson.decode(body)
-      assert.same({ message = "Duplicate API key found" }, json)
-    end)
-    it("only handles application/www-form-urlencoded bodies", function()
-      local res = assert(client:send {
-        path = "/status/200",
-        headers = {
-          ["Host"] = "key-auth5.com",
-          ["Content-Type"] = "application/json",
-        },
-        body = {
-          apikey = { "kong", "kong" },
-        },
-      })
-      local body = assert.res_status(401, res)
-      local json = cjson.decode(body)
-      assert.same({ message = "No API key found in headers or querystring" }, json)
-    end)
-=======
     for _, type in pairs({ "application/www-form-urlencoded", "application/json", "multipart/form-data" }) do
       describe(type, function()
         it("authenticates valid credentials", function()
@@ -277,7 +217,6 @@
         end)
       end)
     end
->>>>>>> 37f3d1b3
   end)
 
   describe("key in headers", function()
