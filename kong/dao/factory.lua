--- conflicted
+++ resolved
@@ -122,13 +122,8 @@
       end,
 
       entity_cache_key = function(_, entity)
-<<<<<<< HEAD
+        log.debug(debug.traceback("[legacy wrapper] using legacy wrapper"))
         return new_dao:cache_key(entity)
-=======
-        log.debug(debug.traceback("[legacy wrapper] using legacy wrapper"))
-        log.error("[legacy wrapper] entity_cache_key not implemented")
-        return nil
->>>>>>> 8bb8af72
       end,
 
       insert = function(_, tbl, opts)
